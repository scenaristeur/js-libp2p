{
  "name": "js-libp2p-webrtc",
  "version": "1.0.0",
  "description": "Dial peer using webrtc",
  "main": "index.js",
  "author": "",
  "license": "Apache-2.0 or MIT",
  "type": "module",
  "eslintConfig": {
    "extends": "ipfs",
    "parserOptions": {
      "sourceType": "module"
    }
  },
  "engines": {
    "node": ">=16.0.0",
    "npm": ">=7.0.0"
  },
  "files": [
    "src",
    "dist/src",
    "!dist/test",
    "!**/*.tsbuildinfo"
  ],
  "scripts": {
    "autogen": "npx protoc --ts_out proto_ts --proto_path src src/*.proto",
    "othergen": "./node_modules/.bin/proto-loader-gen-types --longs=String --enums=String --defaults --oneofs --grpcLib=@grpc/grpc-js --outDir=proto_ts/ src/*.proto",
    "build": "aegir build",
    "test": "aegir test --target browser",
    "test:interop": "run-p --race start-ext-server wait-then-test",
    "start-ext-server": "rm -vf dist/test/server-multiaddr.js ; cd ../go-libp2p/ && go run examples/webrtc/main.go ../js-libp2p-webrtc/dist/test/ ",
    "wait-for-server": "wait-on --delay 1000 --timeout 10000 dist/test/server-multiaddr.js",
    "wait-then-test": "run-s wait-for-server test",
    "lint": "aegir lint",
    "lint:fix": "aegir lint --fix",
    "clean": "aegir clean",
    "dep-check": "aegir dep-check",
    "release": "aegir release"
  },
  "devDependencies": {
<<<<<<< HEAD
    "@libp2p/interface-mocks": "^6.1.0",
=======
    "@libp2p/interface-mocks": "^6.0.0",
>>>>>>> cc890c01
    "@libp2p/peer-id-factory": "^1.0.18",
    "@types/uuid": "^8.3.4",
    "@typescript-eslint/parser": "^5.32.0",
    "aegir": "^37.4.6",
    "chai-bytes": "^0.1.2",
    "it-all": "^1.0.6",
    "it-first": "^1.0.7",
    "libp2p": "^0.39.5",
    "npm-run-all": "^4.1.5",
    "prettier": "^2.7.1",
    "typescript": "^4.7.4",
    "uint8arrays": "^3.1.0",
    "wait-on": "^6.0.1"
  },
  "dependencies": {
    "@chainsafe/libp2p-noise": "^8.0.0",
    "@libp2p/components": "^3.0.0",
    "@libp2p/interface-connection": "^3.0.2",
    "@libp2p/interface-registrar": "^2.0.3",
    "@libp2p/interface-stream-muxer": "^3.0.0",
    "@libp2p/interface-transport": "^2.0.0",
    "@libp2p/interfaces": "^3.0.3",
    "@libp2p/logger": "^2.0.0",
    "@libp2p/multistream-select": "^3.0.0",
    "@libp2p/peer-id": "^1.1.15",
    "@multiformats/multiaddr": "^11.0.0",
    "@protobuf-ts/plugin": "^2.8.0",
    "@protobuf-ts/protoc": "^2.8.0",
    "@protobuf-ts/runtime": "^2.8.0",
    "abortable-iterator": "^4.0.2",
    "err-code": "^3.0.1",
    "it-merge": "^1.0.4",
    "multiformats": "^9.9.0",
    "multihashes": "^4.0.3",
    "p-defer": "^4.0.0",
    "socket.io-client": "^4.1.2",
    "timeout-abort-controller": "^3.0.0",
    "uuid": "^8.3.2"
  }
}<|MERGE_RESOLUTION|>--- conflicted
+++ resolved
@@ -38,11 +38,7 @@
     "release": "aegir release"
   },
   "devDependencies": {
-<<<<<<< HEAD
     "@libp2p/interface-mocks": "^6.1.0",
-=======
-    "@libp2p/interface-mocks": "^6.0.0",
->>>>>>> cc890c01
     "@libp2p/peer-id-factory": "^1.0.18",
     "@types/uuid": "^8.3.4",
     "@typescript-eslint/parser": "^5.32.0",
