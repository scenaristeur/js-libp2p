{
  "name": "js-libp2p-webrtc",
  "version": "1.0.0",
  "description": "Dial peer using webrtc",
  "main": "index.js",
  "author": "",
  "license": "Apache-2.0 or MIT",
  "type": "module",
  "scripts": {
    "build": "aegir build",
    "clean": "rm -rfv node_modules dist *.lock *-lock.json ",
    "test": "aegir test",
    "format": "prettier --write src/*.ts"
  },
  "devDependencies": {
    "@types/uuid": "^8.3.4",
    "@typescript-eslint/parser": "^5.32.0",
    "aegir": "^37.4.6",
    "prettier": "^2.7.1",
    "typescript": "^4.7.4"
  },
  "dependencies": {
<<<<<<< HEAD
    "@multiformats/multiaddr": "../js-multiaddr/",
    "@libp2p/components": "^2.0.1",
    "@libp2p/interface-transport": "^1.0.2",
    "@libp2p/interfaces": "^3.0.3",
    "@libp2p/logger": "^2.0.0",
    
=======
    "@chainsafe/libp2p-noise": "git://github.com/ChainSafe/js-libp2p-noise.git#15f7a6e700a69c9a40abb82d989a55032d5cf687",
    "@libp2p/components": "^2.0.3",
    "@libp2p/interface-connection": "^3.0.0",
    "@libp2p/interface-transport": "^1.0.3",
    "@libp2p/interfaces": "^3.0.3",
    "@libp2p/logger": "^2.0.0",
    "@libp2p/peer-id": "^1.1.15",
>>>>>>> 688dc3e6
    "abortable-iterator": "^4.0.2",
    "it-merge": "^1.0.4",
    "p-defer": "^4.0.0",
    "socket.io-client": "^4.1.2",
    "uuid": "^8.3.2"
  }
}<|MERGE_RESOLUTION|>--- conflicted
+++ resolved
@@ -8,7 +8,6 @@
   "type": "module",
   "scripts": {
     "build": "aegir build",
-    "clean": "rm -rfv node_modules dist *.lock *-lock.json ",
     "test": "aegir test",
     "format": "prettier --write src/*.ts"
   },
@@ -20,14 +19,6 @@
     "typescript": "^4.7.4"
   },
   "dependencies": {
-<<<<<<< HEAD
-    "@multiformats/multiaddr": "../js-multiaddr/",
-    "@libp2p/components": "^2.0.1",
-    "@libp2p/interface-transport": "^1.0.2",
-    "@libp2p/interfaces": "^3.0.3",
-    "@libp2p/logger": "^2.0.0",
-    
-=======
     "@chainsafe/libp2p-noise": "git://github.com/ChainSafe/js-libp2p-noise.git#15f7a6e700a69c9a40abb82d989a55032d5cf687",
     "@libp2p/components": "^2.0.3",
     "@libp2p/interface-connection": "^3.0.0",
@@ -35,7 +26,7 @@
     "@libp2p/interfaces": "^3.0.3",
     "@libp2p/logger": "^2.0.0",
     "@libp2p/peer-id": "^1.1.15",
->>>>>>> 688dc3e6
+    "@multiformats/multiaddr": "../js-multiaddr/",
     "abortable-iterator": "^4.0.2",
     "it-merge": "^1.0.4",
     "p-defer": "^4.0.0",
