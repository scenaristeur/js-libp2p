--- conflicted
+++ resolved
@@ -5,9 +5,6 @@
 import type { Multiaddr } from '@multiformats/multiaddr'
 
 export interface OpenConnectionOptions extends AbortOptions {
-<<<<<<< HEAD
-  priority?: number
-=======
   /**
    * Connection requests with a higher priority will be executed before those
    * with a lower priority. (default: 50)
@@ -20,7 +17,6 @@
    * to override that and dial a new connection anyway. (default: false)
    */
   force?: boolean
->>>>>>> b599905c
 }
 
 export interface ConnectionManager {
