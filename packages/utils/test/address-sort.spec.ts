/* eslint-env mocha */

import { multiaddr } from '@multiformats/multiaddr'
import { expect } from 'aegir/chai'
import { publicAddressesFirst, certifiedAddressesFirst, circuitRelayAddressesLast, defaultAddressSort } from '../src/address-sort.js'

describe('address-sort', () => {
  describe('public addresses first', () => {
    it('should sort public addresses first', () => {
      const publicAddress = {
        multiaddr: multiaddr('/ip4/30.0.0.1/tcp/4000')
      }
      const privateAddress = {
        multiaddr: multiaddr('/ip4/127.0.0.1/tcp/4000')
      }

      const addresses = [
        privateAddress,
        publicAddress
      ]

      const sortedAddresses = addresses.sort(publicAddressesFirst)
      expect(sortedAddresses).to.deep.equal([
        publicAddress,
        privateAddress
      ])
    })
  })

  describe('certified addresses first', () => {
    it('should sort certified addresses first', () => {
      const certifiedPublicAddress = {
        multiaddr: multiaddr('/ip4/30.0.0.1/tcp/4001'),
        isCertified: true
      }
      const publicAddress = {
        multiaddr: multiaddr('/ip4/30.0.0.1/tcp/4000')
      }
      const certifiedPrivateAddress = {
        multiaddr: multiaddr('/ip4/127.0.0.1/tcp/4001')
      }
      const privateAddress = {
        multiaddr: multiaddr('/ip4/127.0.0.1/tcp/4000')
      }

      const addresses = [
        publicAddress,
        certifiedPublicAddress,
        certifiedPrivateAddress,
        privateAddress
      ]

      const sortedAddresses = addresses.sort(certifiedAddressesFirst)
      expect(sortedAddresses).to.deep.equal([
        certifiedPublicAddress,
        certifiedPrivateAddress,
        publicAddress,
        privateAddress
      ])
    })
  })

  describe('circuit relay addresses last', () => {
    it('should sort circuit relay addresses last', () => {
      const publicAddress = {
        multiaddr: multiaddr('/ip4/30.0.0.1/tcp/4000')
      }
      const publicRelay = {
        multiaddr: multiaddr('/ip4/30.0.0.1/tcp/4000/p2p/QmNnooDu7bfjPFoTZYxMNLWUQJyrVwtbZg5gBMjTezGAJN/p2p-circuit/p2p/QmcrQZ6RJdpYuGvZqD5QEHAv6qX4BrQLJLQPQUrTrzdcgm')
      }

      const addresses = [
        publicRelay,
        publicAddress
      ]

      const sortedAddresses = addresses.sort(circuitRelayAddressesLast)
      expect(sortedAddresses).to.deep.equal([
        publicAddress,
        publicRelay
      ])
    })
  })

  describe('default address sort', () => {
    it('should sort public, then public relay, then private, then private relay with certified addresses taking priority', () => {
      const certifiedPublicAddress = {
        multiaddr: multiaddr('/ip4/30.0.0.1/tcp/4001'),
        isCertified: true
      }
      const publicAddress = {
        multiaddr: multiaddr('/ip4/30.0.0.1/tcp/4000')
      }
      const certifiedPublicRelay = {
        multiaddr: multiaddr('/ip4/30.0.0.1/tcp/4001/p2p/QmNnooDu7bfjPFoTZYxMNLWUQJyrVwtbZg5gBMjTezGAJN/p2p-circuit/p2p/QmcrQZ6RJdpYuGvZqD5QEHAv6qX4BrQLJLQPQUrTrzdcgm'),
        isCertified: true
      }
      const publicRelay = {
        multiaddr: multiaddr('/ip4/30.0.0.1/tcp/4000/p2p/QmNnooDu7bfjPFoTZYxMNLWUQJyrVwtbZg5gBMjTezGAJN/p2p-circuit/p2p/QmcrQZ6RJdpYuGvZqD5QEHAv6qX4BrQLJLQPQUrTrzdcgm')
      }
      const certifiedPrivateAddress = {
        multiaddr: multiaddr('/ip4/127.0.0.1/tcp/4001'),
        isCertified: true
      }
      const privateAddress = {
        multiaddr: multiaddr('/ip4/127.0.0.1/tcp/4000')
      }
      const certifiedPrivateRelay = {
        multiaddr: multiaddr('/ip4/127.0.0.1/tcp/4001/p2p/QmNnooDu7bfjPFoTZYxMNLWUQJyrVwtbZg5gBMjTezGAJN/p2p-circuit/p2p/QmcrQZ6RJdpYuGvZqD5QEHAv6qX4BrQLJLQPQUrTrzdcgm'),
        isCertified: true
      }
      const privateRelay = {
        multiaddr: multiaddr('/ip4/127.0.0.1/tcp/4000/p2p/QmNnooDu7bfjPFoTZYxMNLWUQJyrVwtbZg5gBMjTezGAJN/p2p-circuit/p2p/QmcrQZ6RJdpYuGvZqD5QEHAv6qX4BrQLJLQPQUrTrzdcgm')
      }

      const addresses = [
        privateAddress,
        certifiedPrivateAddress,
        publicRelay,
        certifiedPublicRelay,
        privateRelay,
        publicAddress,
        certifiedPublicAddress,
        certifiedPrivateRelay
      ].sort(() => {
        return Math.random() > 0.5 ? -1 : 1
      })

      const sortedAddresses = addresses.sort(defaultAddressSort)
      expect(sortedAddresses).to.deep.equal([
        certifiedPublicAddress,
        publicAddress,
        certifiedPublicRelay,
        publicRelay,
        certifiedPrivateAddress,
        privateAddress,
        certifiedPrivateRelay,
        privateRelay
      ])
    })

    it('should sort WebRTC over relay addresses before relay addresses', () => {
      const publicRelay = {
        multiaddr: multiaddr('/ip4/30.0.0.1/tcp/4000/p2p/QmNnooDu7bfjPFoTZYxMNLWUQJyrVwtbZg5gBMjTezGAJN/p2p-circuit/p2p/QmcrQZ6RJdpYuGvZqD5QEHAv6qX4BrQLJLQPQUrTrzdcgm')
      }
      const webRTCOverRelay = {
<<<<<<< HEAD
        multiaddr: multiaddr('/ip4/30.0.0.1/tcp/4000/p2p/QmNnooDu7bfjPFoTZYxMNLWUQJyrVwtbZg5gBMjTezGAJN/p2p-circuit/p2p/QmcrQZ6RJdpYuGvZqD5QEHAv6qX4BrQLJLQPQUrTrzdcgm/webrtc')
=======
        multiaddr: multiaddr('/ip4/30.0.0.1/tcp/4000/p2p/QmNnooDu7bfjPFoTZYxMNLWUQJyrVwtbZg5gBMjTezGAJN/p2p-circuit/webrtc/p2p/QmcrQZ6RJdpYuGvZqD5QEHAv6qX4BrQLJLQPQUrTrzdcgm'),
        isCertified: false
>>>>>>> 28d6722f
      }

      const addresses = [
        publicRelay,
        webRTCOverRelay
      ].sort(() => {
        return Math.random() > 0.5 ? -1 : 1
      })

      const sortedAddresses = addresses.sort(defaultAddressSort)
      expect(sortedAddresses).to.deep.equal([
        webRTCOverRelay,
        publicRelay
      ])
    })
  })
})<|MERGE_RESOLUTION|>--- conflicted
+++ resolved
@@ -144,12 +144,7 @@
         multiaddr: multiaddr('/ip4/30.0.0.1/tcp/4000/p2p/QmNnooDu7bfjPFoTZYxMNLWUQJyrVwtbZg5gBMjTezGAJN/p2p-circuit/p2p/QmcrQZ6RJdpYuGvZqD5QEHAv6qX4BrQLJLQPQUrTrzdcgm')
       }
       const webRTCOverRelay = {
-<<<<<<< HEAD
-        multiaddr: multiaddr('/ip4/30.0.0.1/tcp/4000/p2p/QmNnooDu7bfjPFoTZYxMNLWUQJyrVwtbZg5gBMjTezGAJN/p2p-circuit/p2p/QmcrQZ6RJdpYuGvZqD5QEHAv6qX4BrQLJLQPQUrTrzdcgm/webrtc')
-=======
-        multiaddr: multiaddr('/ip4/30.0.0.1/tcp/4000/p2p/QmNnooDu7bfjPFoTZYxMNLWUQJyrVwtbZg5gBMjTezGAJN/p2p-circuit/webrtc/p2p/QmcrQZ6RJdpYuGvZqD5QEHAv6qX4BrQLJLQPQUrTrzdcgm'),
-        isCertified: false
->>>>>>> 28d6722f
+        multiaddr: multiaddr('/ip4/30.0.0.1/tcp/4000/p2p/QmNnooDu7bfjPFoTZYxMNLWUQJyrVwtbZg5gBMjTezGAJN/p2p-circuit/webrtc/p2p/QmcrQZ6RJdpYuGvZqD5QEHAv6qX4BrQLJLQPQUrTrzdcgm')
       }
 
       const addresses = [
